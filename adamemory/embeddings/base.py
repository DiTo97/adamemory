<<<<<<< HEAD
"""
base module for the embeddings
"""
from typing import Optional
=======
>>>>>>> 4f493970
from abc import ABC, abstractmethod
from typing import Optional

from ..config import abc_EmbeddingConfig

class abc_Embedding(ABC):
    """
    Initialized a base embedding class.

    :param config: Embedding configuration option class, defaults to None
    :type config: Optional[abc_EmbeddingConfig], optional
    """

    def __init__(self, config: Optional[abc_EmbeddingConfig] = None):
        """
        Initializes the base embedding class.

        :param config: Embedding configuration option class, defaults to None
        :type config: Optional[abc_EmbeddingConfig], optional
        """
        if config is None:
            self.config = abc_EmbeddingConfig()
        else:
            self.config = config

    @abstractmethod
    def embed(self, text):
        """
        Get the embedding for the given text.

        Args:
            text (str): The text to embed.

        Returns:
            list: The embedding vector.
        """
        pass<|MERGE_RESOLUTION|>--- conflicted
+++ resolved
@@ -1,10 +1,6 @@
-<<<<<<< HEAD
 """
 base module for the embeddings
 """
-from typing import Optional
-=======
->>>>>>> 4f493970
 from abc import ABC, abstractmethod
 from typing import Optional
 
